--- conflicted
+++ resolved
@@ -32,11 +32,8 @@
 #include "geometry_msgs/msg/pose_stamped.hpp"
 #include "geometry_msgs/msg/transform_stamped.hpp"
 #include "tf2_msgs/msg/tf_message.hpp"
-<<<<<<< HEAD
 #include "nav2_navfn_planner/navfn_planner.hpp"
-=======
 #include "tf2_ros/transform_broadcaster.h"
->>>>>>> 6993fcd9
 
 namespace nav2_system_tests
 {
@@ -146,7 +143,6 @@
     const float acceptable_fail_ratio);
 
 private:
-<<<<<<< HEAD
   void setCostmap();
 
   TaskStatus createPlan(
@@ -167,13 +163,11 @@
     const ComputePathToPoseResult & path,
     const double deviationTolerance,
     const ComputePathToPoseResult & reference_path) const;
-=======
+
   bool is_active_;
   bool map_set_;
   bool costmap_set_;
   bool using_fake_costmap_;
-  bool costmap_server_running_;
->>>>>>> 6993fcd9
 
   // Parameters of the costmap
   bool trinary_costmap_;
@@ -188,23 +182,12 @@
   // The costmap representation of the static map
   std::unique_ptr<nav2_util::Costmap> costmap_;
 
-<<<<<<< HEAD
   // The global planner
   std::unique_ptr<NavFnPlannerTester> planner_tester_;
 
-  // The tester must provide the robot pose through a transform
-  rclcpp::Publisher<tf2_msgs::msg::TFMessage>::SharedPtr transform_publisher_;
-  std::unique_ptr<geometry_msgs::msg::TransformStamped> base_transform_;
-
-=======
   // A thread for spinning the ROS node and the executor used
   std::unique_ptr<std::thread> spin_thread_;
   rclcpp::executors::SingleThreadedExecutor executor_;
-
-  // The tester must provide the costmap service
-  rclcpp::Service<nav2_msgs::srv::GetCostmap>::SharedPtr costmap_server_;
-  void setCostmap();
-  void startCostmapServer();
 
   // The tester must provide the robot pose through a transform
   std::unique_ptr<geometry_msgs::msg::TransformStamped> base_transform_;
@@ -212,12 +195,7 @@
   rclcpp::TimerBase::SharedPtr transform_timer_;
   void publishRobotTransform();
   void startRobotTransform();
->>>>>>> 6993fcd9
   void updateRobotPosition(const geometry_msgs::msg::Point & position);
-
-  // The interface to the global planner
-  std::shared_ptr<rclcpp_action::Client<nav2_msgs::action::ComputePathToPose>> planner_client_;
-  void waitForPlanner();
 
   // Occupancy grid publisher for visualization
   rclcpp::Publisher<nav_msgs::msg::OccupancyGrid>::SharedPtr map_pub_;
@@ -225,11 +203,6 @@
   rclcpp::WallRate map_publish_rate_;
   void mapCallback();
 
-<<<<<<< HEAD
-  bool map_set_;
-  bool costmap_set_;
-  bool using_fake_costmap_;
-=======
   // Executes a test run with the provided end points.
   // Success criteria is a collision free path.
   // TODO(orduno): #443 Assuming a robot the size of a costmap cell
@@ -237,13 +210,6 @@
     const geometry_msgs::msg::Point & robot_position,
     const ComputePathToPoseCommand & goal,
     ComputePathToPoseResult & path);
->>>>>>> 6993fcd9
-
-  // Sends the request to the planner and gets the result.
-  TaskStatus sendRequest(
-    const ComputePathToPoseCommand & goal,
-    ComputePathToPoseResult & path
-  );
 
   bool isCollisionFree(const ComputePathToPoseResult & path);
 
